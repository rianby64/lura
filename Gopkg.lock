--- conflicted
+++ resolved
@@ -2,10 +2,8 @@
 
 
 [[projects]]
-  digest = "1:09d3ceb4456b0b463c5730198a9138e383089b27c0c10b1032789a0618a6dfe6"
   name = "github.com/dimfeld/httptreemux"
   packages = ["."]
-  pruneopts = "UT"
   revision = "a454a10de4a11f751681a0914461ab9e98c2a3ff"
   version = "5.0.2"
 
@@ -91,15 +89,6 @@
 [solve-meta]
   analyzer-name = "dep"
   analyzer-version = 1
-<<<<<<< HEAD
-  inputs-digest = "55dba196a1132adc7faaabc12a95b02ea5e8c957bff16b1824119c9b1a4637bd"
-=======
-  input-imports = [
-    "github.com/dimfeld/httptreemux",
-    "github.com/gin-gonic/gin",
-    "github.com/gorilla/mux",
-    "github.com/urfave/negroni",
-  ]
->>>>>>> 6e8f523e
+  inputs-digest = "455fd8797a376ebebaa365fa68ff28c866e203f78a38a464830874498e674596"
   solver-name = "gps-cdcl"
   solver-version = 1